--- conflicted
+++ resolved
@@ -174,14 +174,9 @@
             simulation, i, galaxy, config, DFType.TRACERS, np.inf)
 
         inflow_rate, outflow_rate = calculate_accretion(
-<<<<<<< HEAD
-            df1=df1, df2=df2, t1_gyr=df1.time, t2_gyr=df2.time,  # type: ignore
-            accretion_region=accretion_region)
-=======
             df1=df1, df2=df2, t1_gyr=df1.time, t2_gyr=df2.time,
             accretion_region=accretion_region,
             export_ids=i in export_ids_snapshots)
->>>>>>> a472d176
 
         data["Times_Gyr"][i] = df2.time
         data["Redshift"][i] = df2.redshift
@@ -215,14 +210,6 @@
     # Load configuration file
     config = yaml.safe_load(open(f"configs/{args.config}.yml"))
 
-<<<<<<< HEAD
-    arguments = [(simulation, galaxy, config, accretion_region_type)
-                 for simulation in Settings.SIMULATIONS
-                 for galaxy in Settings.GALAXIES
-                 for accretion_region_type in [
-                    AccretionRegionType.STELLAR_DISC,
-                    AccretionRegionType.HALO]]
-=======
     arguments = [
         (simulation, galaxy, config,
          accretion_region_type, EXPORT_IDS_SNAPSHOTS)
@@ -230,7 +217,6 @@
         for galaxy in Settings.GALAXIES
         for accretion_region_type in [AccretionRegionType.STELLAR_DISC,
                                       AccretionRegionType.HALO]]
->>>>>>> a472d176
     Pool(GLOBAL_CONFIG["N_PROCESSES"]).starmap(
         calculate_accretion_evolution, arguments)
 
