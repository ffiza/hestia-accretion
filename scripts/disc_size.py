--- conflicted
+++ resolved
@@ -83,11 +83,7 @@
 
     for i in range(GLOBAL_CONFIG["FIRST_SNAPSHOT"], n_snapshots):
         virial_radius = virial_radius_data["VirialRadius_ckpc"].loc[i]
-<<<<<<< HEAD
-        df = make_dataframe(simulation, i, config=config, MW_or_M31=galaxy)
-=======
         df = make_dataframe(simulation, i, galaxy, DFType.CELLS)
->>>>>>> de7567e0
 
         pos = df[["xPosition_ckpc", "yPosition_ckpc", "zPosition_ckpc"]]
 
