--- conflicted
+++ resolved
@@ -104,22 +104,6 @@
     StarBirths_z = 1/StarBirths - 1
     StarBirths_Gyr = cosmo.age(StarBirths_z).value
 
-<<<<<<< HEAD
-    # Reading progenitor numbers calculated with T.TrackProgenitor() from TrackGalaxy.py
-    Snaps, Tracked_Numbers_MW, Tracked_Numbers_M31 = np.loadtxt('/z/lbiaus/hestia-accretion/data/progenitor_lists/snaps_MWprogs_M31progs_{}.txt'.format(SimName))
-    Snaps = Snaps.astype(int)
-    Tracked_Numbers_MW = Tracked_Numbers_MW.astype(int)
-    Tracked_Numbers_M31 = Tracked_Numbers_M31.astype(int)
-    SubhaloNumberMW, SubhaloNumberM31 = Tracked_Numbers_MW[Snaps==SnapNo], Tracked_Numbers_M31[Snaps==SnapNo]
-
-    # Read in subhaloes position and velocities:
-    GroupCatalog = T.GetGroups(SnapNo, Attrs=['/Subhalo/SubhaloPos', '/Subhalo/SubhaloVel'])
-    SubhaloPos = 1000*GroupCatalog['/Subhalo/SubhaloPos'] / GLOBAL_CONFIG["SMALL_HUBBLE_CONST"] # ckpc
-    SubhaloVel = GroupCatalog['/Subhalo/SubhaloVel'] * np.sqrt(SnapTime) # km s^-1
-    MW_pos, MW_vel = SubhaloPos[SubhaloNumberMW], SubhaloVel[SubhaloNumberMW]
-    M31_pos, M31_vel = SubhaloPos[SubhaloNumberM31], SubhaloVel[SubhaloNumberM31]
-
-=======
     DM_Attrs = T.GetParticles(
         SnapNo, Type=1, Attrs=['Coordinates',
                                'Masses',
@@ -168,7 +152,6 @@
     M31_vel = MergerTreeM31[
         MergerTreeM31[:, 1] // 1000000000000 == SnapNo][0][9:12] \
         / GLOBAL_CONFIG["SMALL_HUBBLE_CONST"]
->>>>>>> e535ded9
 
     # We keep only particles within the chosen halo
     if MW_or_M31 == 'MW':
