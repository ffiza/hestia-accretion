import numpy
import numpy as np
import pandas as pd
import astropy
import yaml

import TrackGalaxy
from hestia.pca import PCA_matrix
<<<<<<< HEAD
from hestia.tools import timer

@timer
def make_dataframe(
        SimName: str, SnapNo: int, config: dict,
        MW_or_M31: str = 'MW', max_radius: float = 100.0) -> pd.DataFrame:
=======
from hestia.df_type import DFType
from hestia.tools import timer

GLOBAL_CONFIG = yaml.safe_load(open("configs/global.yml"))


def _make_dataframe_cells(
        SimName: str, SnapNo: int, MW_or_M31: str,
        max_radius: float = 100.0) -> pd.DataFrame:
>>>>>>> de7567e0
    """
    Loads a snapshot and returns a dataframe with the following columns:

    - `xPosition_ckpc`: x-coordinate of the particles in ckpc.
    - `yPosition_ckpc`: y-coordinate of the particles in ckpc.
    - `zPosition_ckpc`: z-coordinate of the particles in ckpc
    - `Mass_Msun`: mass of the particles in Msun.
    - `ParticleType`: type of the particle (0 for gas and 4 for stars).
    - `StellarBirthTime_Gyr`: time of birth of the star in Gyr. If the particle
      is not a star, this element should be set to `np.nan`.

    Parameters
    ----------
    SimName : str
        Simulation name from '17_11', '09_18' or '37_11'.
    SnapNo : int
        Snapshot number (z=0 corresponds to SnapNo=127)
    MW_or_M31 : str, optional
        Choose one of the two main galaxies from 'MW' or 'M31' to center the
        sphere that will be considered for the dataframe.
    output_dir : str, optional
        Directory where the pickle containing the df will be saved. By default
        "results/dataframes/".
    max_radius : float, optional
        Radius of the sphere required for the df in ckpc. By default 100.0.
    """

    GLOBAL_CONFIG = yaml.safe_load(open("configs/global.yml"))
    print(f'Running make_dataframe() for snapshot {SnapNo}...')

<<<<<<< HEAD
    if MW_or_M31 not in ["MW", "M31"]:
        raise ValueError(
            "Incorrect value for `MW_or_M31`. Can be `MW` or `M31`.")

=======
>>>>>>> de7567e0
    # These numbers come from cross-correlating with
    # /z/nil/codes/HESTIA/FIND_LG/LGs_8192_GAL_FOR.txt andArepo's SUBFIND.
    if SimName == '17_11':
        # subhalo_number = 1 if MW_or_M31 == "MW" else 0
        SimulationDirectory = "/store/clues/HESTIA/RE_SIMS/8192/GAL_FOR/" \
            + "17_11/output_2x2.5Mpc/"
    elif SimName == '09_18':
        # subhalo_number = 3911 if MW_or_M31 == "MW" else 2608
        SimulationDirectory = "/store/clues/HESTIA/RE_SIMS/8192/GAL_FOR/" \
            + "09_18/output_2x2.5Mpc/"
    elif SimName == '37_11':
        # subhalo_number = 920 if MW_or_M31 == "MW" else 0
        SimulationDirectory = "/store/clues/HESTIA/RE_SIMS/8192/GAL_FOR/" \
            + "37_11/output_2x2.5Mpc/"
    else:
        raise ValueError("Invalid simulation name.")

    cosmo = astropy.cosmology.FlatLambdaCDM(
        H0=GLOBAL_CONFIG["HUBBLE_CONST"],
        Om0=GLOBAL_CONFIG["OMEGA_MATTER"] + GLOBAL_CONFIG["OMEGA_BARYONS"])

    T = TrackGalaxy.TrackGalaxy(numpy.array([SnapNo]),
                                SimName,
                                Dir=SimulationDirectory,
                                MultipleSnaps=True)
    SnapTime = T.SnapTimes[0]  # Scale factor
    Redshift = 1.0 / SnapTime - 1
    SnapTime_Gyr = cosmo.age(Redshift).value  # Gyr

    Gas_Attrs = T.GetParticles(
        SnapNo, Type=0, Attrs=['Coordinates',
                               'Masses',
                               'Velocities',
                               'ParticleIDs'])
    GasPos = 1000*Gas_Attrs['Coordinates'] \
        / GLOBAL_CONFIG["SMALL_HUBBLE_CONST"]  # ckpc
    GasMass = Gas_Attrs['Masses'] * 1e10 \
        / GLOBAL_CONFIG["SMALL_HUBBLE_CONST"]  # Msun
    GasVel = Gas_Attrs['Velocities']*numpy.sqrt(SnapTime)  # km/s
    GasIDs = Gas_Attrs['ParticleIDs']

    Star_Attrs = T.GetParticles(
        SnapNo, Type=4, Attrs=['Coordinates',
                               'Masses',
                               'Velocities',
                               'ParticleIDs',
                               'GFM_StellarFormationTime'])
    StarPos = 1000*Star_Attrs['Coordinates'] \
        / GLOBAL_CONFIG["SMALL_HUBBLE_CONST"]  # ckpc
    StarMass = Star_Attrs['Masses'] * 1e10 \
        / GLOBAL_CONFIG["SMALL_HUBBLE_CONST"]  # Msun
    StarVel = Star_Attrs['Velocities']*numpy.sqrt(SnapTime)  # km/s
    StarIDs = Star_Attrs['ParticleIDs']
    StarBirths = Star_Attrs['GFM_StellarFormationTime']
    StarBirths_z = 1/StarBirths - 1
    StarBirths_Gyr = cosmo.age(StarBirths_z).value

    DM_Attrs = T.GetParticles(
        SnapNo, Type=1, Attrs=['Coordinates',
                               'Masses',
                               'ParticleIDs'])
    DMPos = 1000*DM_Attrs['Coordinates'] \
        / GLOBAL_CONFIG['SMALL_HUBBLE_CONST']  # ckpc
    DMMass = DM_Attrs['Masses'] * 1e10 \
        / GLOBAL_CONFIG['SMALL_HUBBLE_CONST']  # Msun
    DMIDs = DM_Attrs['ParticleIDs']

    try:
        BH_Attrs = T.GetParticles(
            SnapNo, Type=5, Attrs=['Coordinates',
                                   'Masses',
                                   'ParticleIDs'])
    except KeyError:
        # print('No BHs in this file.')
        BH_Attrs = None

    if BH_Attrs:
        BHPos = 1000*BH_Attrs['Coordinates'] \
            / GLOBAL_CONFIG['SMALL_HUBBLE_CONST']  # ckpc
        BHMass = BH_Attrs['Masses'] * 1e10 \
            / GLOBAL_CONFIG['SMALL_HUBBLE_CONST']  # Msun
        BHIDs = BH_Attrs['ParticleIDs']

    # Reading progenitor numbers calculated with T.TrackProgenitor() from TrackGalaxy.py
    Snaps, Tracked_Numbers_MW, Tracked_Numbers_M31 = np.loadtxt('/z/lbiaus/hestia-accretion/data/progenitor_lists/snaps_MWprogs_M31progs_{}.txt'.format(SimName))
    Snaps = Snaps.astype(int)
    Tracked_Numbers_MW = Tracked_Numbers_MW.astype(int)
    Tracked_Numbers_M31 = Tracked_Numbers_M31.astype(int)
    SubhaloNumberMW, SubhaloNumberM31 = Tracked_Numbers_MW[Snaps == SnapNo], Tracked_Numbers_M31[Snaps == SnapNo]

    # Read in subhaloes position and velocities:
    GroupCatalog = T.GetGroups(SnapNo, Attrs=['/Subhalo/SubhaloPos', '/Subhalo/SubhaloVel'])
    SubhaloPos = 1000*GroupCatalog['/Subhalo/SubhaloPos'] / GLOBAL_CONFIG["SMALL_HUBBLE_CONST"]  # ckpc
    SubhaloVel = GroupCatalog['/Subhalo/SubhaloVel'] * np.sqrt(SnapTime)  # km s^-1
    MW_pos, MW_vel = SubhaloPos[SubhaloNumberMW], SubhaloVel[SubhaloNumberMW]
    M31_pos, M31_vel = SubhaloPos[SubhaloNumberM31], SubhaloVel[SubhaloNumberM31]

<<<<<<< HEAD
    # Center system of reference on object of interest
=======
    # We keep only particles within the chosen halo
>>>>>>> de7567e0
    if MW_or_M31 == 'MW':
        GasPos -= MW_pos
        StarPos -= MW_pos
        DMPos -= MW_pos
        if BH_Attrs:
            BHPos -= MW_pos
        GasVel -= MW_vel
    elif MW_or_M31 == 'M31':
        GasPos -= M31_pos
        StarPos -= M31_pos
        DMPos -= M31_pos
        if BH_Attrs:
            BHPos -= M31_pos
        GasVel -= M31_vel

    # Keep only particles within RMAX:
    index_of_nearby_gas = numpy.where(
        GasPos[:, 0]**2 + GasPos[:, 1]**2 + GasPos[:, 2]**2 < max_radius**2)
    index_of_nearby_stars = numpy.where(
        StarPos[:, 0]**2 + StarPos[:, 1]**2 + StarPos[:, 2]**2 < max_radius**2)
    index_of_nearby_DM = numpy.where(
        DMPos[:, 0]**2 + DMPos[:, 1]**2 + DMPos[:, 2]**2 < max_radius**2)
    if BH_Attrs:
        index_of_nearby_BH = numpy.where(
            BHPos[:, 0]**2 + BHPos[:, 1]**2 + BHPos[:, 2]**2 < max_radius**2)
    
    GasPos = GasPos[index_of_nearby_gas]
    GasMass = GasMass[index_of_nearby_gas]
    GasIDs = GasIDs[index_of_nearby_gas]

    StarPos = StarPos[index_of_nearby_stars]
    StarMass = StarMass[index_of_nearby_stars]
    StarIDs = StarIDs[index_of_nearby_stars]
    StarBirths_Gyr = StarBirths_Gyr[index_of_nearby_stars]

    DMPos = DMPos[index_of_nearby_DM]
    DMMass = DMMass[index_of_nearby_DM]
    DMIDs = DMIDs[index_of_nearby_DM]

    if BH_Attrs:
        BHPos = BHPos[index_of_nearby_BH]
        BHMass = BHMass[index_of_nearby_BH]
        BHIDs = BHIDs[index_of_nearby_BH]

    # Align positions with the stellar disc
    alignment_distance = config["ROTATION_MATRIX_DISTANCE_CKPC"]
    R = PCA_matrix(StarPos, StarVel, alignment_distance)
    GasPos = np.dot(GasPos, R)
    StarPos = np.dot(StarPos, R)
    DMPos = np.dot(DMPos, R)
    if BH_Attrs:
        BHPos = np.dot(BHPos, R)


    if BH_Attrs:
        AllPos = np.concatenate((GasPos, StarPos, DMPos, BHPos))
        AllMass = np.concatenate((GasMass, StarMass, DMMass, BHMass))
        AllIDs = np.concatenate((GasIDs, StarIDs, DMIDs, BHIDs))
        AllTypes = np.concatenate((np.zeros(np.size(GasIDs)),
                                4 * np.ones(np.size(StarIDs)),
                                1 * np.ones(np.size(DMIDs)),
                                5 * np.ones(np.size(BHIDs))))
        AllBirths = np.concatenate((np.nan*np.ones(np.size(GasIDs)),
                                    StarBirths_Gyr,
                                    np.nan*np.ones(np.size(DMIDs)),
                                    np.nan*np.ones(np.size(BHIDs))))
    else:
        AllPos = np.concatenate((GasPos, StarPos, DMPos))
        AllMass = np.concatenate((GasMass, StarMass, DMMass))
        AllIDs = np.concatenate((GasIDs, StarIDs, DMIDs))
        AllTypes = np.concatenate((np.zeros(np.size(GasIDs)),
                                4 * np.ones(np.size(StarIDs)),
                                1 * np.ones(np.size(DMIDs))))
        AllBirths = np.concatenate((np.nan*np.ones(np.size(GasIDs)),
                                    StarBirths_Gyr,
                                    np.nan*np.ones(np.size(DMIDs))))

    data_dict = {
        'xPosition_ckpc': AllPos[:, 0],
        'yPosition_ckpc': AllPos[:, 1],
        'zPosition_ckpc': AllPos[:, 2],
        'Mass_Msun': AllMass,
        'ParticleType': AllTypes,
        'StellarBirthTime_Gyr': AllBirths,
        'ParticleIDs': AllIDs
    }

    df = pd.DataFrame(data_dict)

    # Additional data as dataframe metadata
    df.expansion_factor = SnapTime
    df.time = SnapTime_Gyr
    df.redshift = Redshift
    df.snapshot_number = SnapNo

    return df


def _make_dataframe_tracers(
    SimName: str, SnapNo: int, MW_or_M31: str,
    max_radius: float = 100.0) -> pd.DataFrame:
    
    print(f'Running make_dataframe for snapshot {SnapNo}...')

    # These numbers come from cross-correlating with
    # /z/nil/codes/HESTIA/FIND_LG/LGs_8192_GAL_FOR.txt andArepo's SUBFIND.
    if SimName == '17_11':
        # subhalo_number = 1 if MW_or_M31 == "MW" else 0
        SimulationDirectory = "/store/clues/HESTIA/RE_SIMS/8192/GAL_FOR/" \
            + "17_11/output_2x2.5Mpc/"
    elif SimName == '09_18':
        # subhalo_number = 3911 if MW_or_M31 == "MW" else 2608
        SimulationDirectory = "/store/clues/HESTIA/RE_SIMS/8192/GAL_FOR/" \
            + "09_18/output_2x2.5Mpc/"
    elif SimName == '37_11':
        # subhalo_number = 920 if MW_or_M31 == "MW" else 0
        SimulationDirectory = "/store/clues/HESTIA/RE_SIMS/8192/GAL_FOR/" \
            + "37_11/output_2x2.5Mpc/"
    else:
        raise ValueError("Invalid simulation name.")

    cosmo = astropy.cosmology.FlatLambdaCDM(
        H0=GLOBAL_CONFIG["HUBBLE_CONST"],
        Om0=GLOBAL_CONFIG["OMEGA_MATTER"] + GLOBAL_CONFIG["OMEGA_BARYONS"])

    T = TrackGalaxy.TrackGalaxy(numpy.array([SnapNo]),
                                SimName,
                                Dir=SimulationDirectory,
                                MultipleSnaps=True)
    SnapTime = T.SnapTimes[0]  # Scale factor
    Redshift = 1.0 / SnapTime - 1
    SnapTime_Gyr = cosmo.age(Redshift).value  # Gyr

    Gas_Attrs = T.GetParticles(
        SnapNo, Type=0, Attrs=['Coordinates',
                               'ParticleIDs'])
    GasPos = 1000*Gas_Attrs['Coordinates'] \
        / GLOBAL_CONFIG["SMALL_HUBBLE_CONST"]  # ckpc
    GasIDs = Gas_Attrs['ParticleIDs']

    Star_Attrs = T.GetParticles(
        SnapNo, Type=4, Attrs=['Coordinates',
                               'ParticleIDs'])
    StarPos = 1000*Star_Attrs['Coordinates'] \
        / GLOBAL_CONFIG["SMALL_HUBBLE_CONST"]  # ckpc
    StarIDs = Star_Attrs['ParticleIDs']

    BH_Attrs = T.GetParticles(
        SnapNo, Type=5, Attrs=['Coordinates',
                               'ParticleIDs'])
    if len(BH_Attrs['Coordinates']) > 0:
        BHPos = 1000*BH_Attrs['Coordinates'] \
            / GLOBAL_CONFIG["SMALL_HUBBLE_CONST"]  # ckpc
        BHIDs = BH_Attrs['ParticleIDs']
    else:
        BHPos, BHIDs = None, None

    Tracer_Attrs = T.GetParticles(
        SnapNo, Type=6, Attrs=['ParentID',
                               'TracerID'])
    TracerID = Tracer_Attrs['TracerID']
    TracerParentID = Tracer_Attrs['ParentID']

    
    # Reading progenitor numbers calculated with T.TrackProgenitor() from TrackGalaxy.py
    Snaps, Tracked_Numbers_MW, Tracked_Numbers_M31 = np.loadtxt('/z/lbiaus/hestia-accretion/data/progenitor_lists/snaps_MWprogs_M31progs_{}.txt'.format(SimName))
    Snaps = Snaps.astype(int)
    Tracked_Numbers_MW = Tracked_Numbers_MW.astype(int)
    Tracked_Numbers_M31 = Tracked_Numbers_M31.astype(int)
    SubhaloNumberMW, SubhaloNumberM31 = Tracked_Numbers_MW[Snaps==SnapNo], Tracked_Numbers_M31[Snaps==SnapNo]

    # Read in subhaloes position and velocities:
    GroupCatalog = T.GetGroups(SnapNo, Attrs=['/Subhalo/SubhaloPos', '/Subhalo/SubhaloVel'])
    SubhaloPos = 1000*GroupCatalog['/Subhalo/SubhaloPos'] / GLOBAL_CONFIG["SMALL_HUBBLE_CONST"] # ckpc
    MW_pos = SubhaloPos[SubhaloNumberMW]
    M31_pos = SubhaloPos[SubhaloNumberM31]

    # We keep only particles within the chosen halo
    if MW_or_M31 == 'MW':
        GasPos -= MW_pos
        StarPos -= MW_pos
        BHPos = BHPos - MW_pos if BHPos is not None and len(BHPos) > 0 else None
    elif MW_or_M31 == 'M31':
        GasPos -= M31_pos
        StarPos -= M31_pos
        BHPos = BHPos - M31_pos if BHPos is not None and len(BHPos) > 0 else None

    # Build dictionaries for each type
    gas_id_to_index = {pID: ind for ind, pID in enumerate(GasIDs)}
    star_id_to_index = {pID: ind for ind, pID in enumerate(StarIDs)}
    bh_id_to_index = {}
    if len(BH_Attrs['Coordinates']) > 0:
        bh_id_to_index = {pID: ind for ind, pID in enumerate(BHIDs)}

    # For each tracer particle, find the type and position
    matched_types = []
    matched_positions = []
    matched_tracer_ids = []
 
    for tID, pID in zip(TracerID, TracerParentID):
        if pID in gas_id_to_index:
            matched_types.append(0)
            matched_positions.append(GasPos[gas_id_to_index[pID]])
            matched_tracer_ids.append(tID)
        elif pID in star_id_to_index:
            matched_types.append(4)
            matched_positions.append(StarPos[star_id_to_index[pID]])
            matched_tracer_ids.append(tID)
        elif pID in bh_id_to_index:
            matched_types.append(5)
            matched_positions.append(BHPos[bh_id_to_index[pID]])
            matched_tracer_ids.append(tID)

    matched_types, matched_positions, matched_tracer_ids = np.array(matched_types), np.array(matched_positions), np.array(matched_tracer_ids)

    index_nearby = np.linalg.norm(matched_positions, axis=1) < max_radius
    matched_tracer_ids, matched_positions, matched_types = matched_tracer_ids[index_nearby], matched_positions[index_nearby], matched_types[index_nearby]
    ID_sorting = np.argsort(matched_tracer_ids)
    matched_tracer_ids_sorted, matched_positions_sorted, matched_types_sorted = matched_tracer_ids[ID_sorting], matched_positions[ID_sorting], matched_types[ID_sorting]

    data_dict = {
        'TracerID': matched_tracer_ids_sorted,
        'xPosition_ckpc': matched_positions_sorted[:, 0],
        'yPosition_ckpc': matched_positions_sorted[:, 1],
        'zPosition_ckpc': matched_positions_sorted[:, 2],
        'ParentCellType': matched_types_sorted 
    }

    df = pd.DataFrame(data_dict)

    # Force data types
    df["TracerID"] = df["TracerID"].astype(np.uint64)
    df["ParentCellType"] = df["ParentCellType"].astype(np.uint8)

    # Additional data as dataframe metadata
    df.expansion_factor = SnapTime
    df.time = SnapTime_Gyr
    df.redshift = Redshift
    df.snapshot_number = SnapNo

    # Add target gas mass value to dataframe
    df.target_gas_mass = yaml.safe_load(
        open("data/hestia/target_gas_mass.yml"))[SimName] \
        * 1E10 / GLOBAL_CONFIG["SMALL_HUBBLE_CONST"]  # Msun

    return df

@timer
def make_dataframe(
        SimName: str, SnapNo: int, MW_or_M31: str,
        df_type: DFType, max_radius: float = 100.0) -> pd.DataFrame:
    """
    Loads a snapshot and returns a dataframe with data pertaining to cells
    if `df_type=DFType.CELLS` or to tracer particles if
    `df_tpye=DFType.TRACERS`.

    Parameters
    ----------
    SimName : str
        Simulation name from '17_11', '09_18' or '37_11'.
    SnapNo : int
        Snapshot number (z=0 corresponds to SnapNo=127)
    MW_or_M31 : str, optional
        Choose one of the two main galaxies from 'MW' or 'M31' to center the
        sphere that will be considered for the dataframe.
    output_dir : str, optional
        Directory where the pickle containing the df will be saved. By default
        "results/dataframes/".
    df_type : DFType
        `DFType.CELLS` to read cell data, `DFType.TRACERS` to read tracer
        particle data.
    max_radius : float, optional
        Radius of the sphere required for the df in ckpc. By default 100.0.
    """
    if df_type == DFType.CELLS:
        return _make_dataframe_cells(SimName, SnapNo, MW_or_M31, max_radius)
    if df_type == DFType.TRACERS:
        return _make_dataframe_tracers(SimName, SnapNo, MW_or_M31, max_radius)
    raise ValueError(
        f"{df_type} can only be `DFType.CELLS` or `DFType.TRACERS`.")<|MERGE_RESOLUTION|>--- conflicted
+++ resolved
@@ -6,14 +6,6 @@
 
 import TrackGalaxy
 from hestia.pca import PCA_matrix
-<<<<<<< HEAD
-from hestia.tools import timer
-
-@timer
-def make_dataframe(
-        SimName: str, SnapNo: int, config: dict,
-        MW_or_M31: str = 'MW', max_radius: float = 100.0) -> pd.DataFrame:
-=======
 from hestia.df_type import DFType
 from hestia.tools import timer
 
@@ -23,7 +15,6 @@
 def _make_dataframe_cells(
         SimName: str, SnapNo: int, MW_or_M31: str,
         max_radius: float = 100.0) -> pd.DataFrame:
->>>>>>> de7567e0
     """
     Loads a snapshot and returns a dataframe with the following columns:
 
@@ -54,13 +45,10 @@
     GLOBAL_CONFIG = yaml.safe_load(open("configs/global.yml"))
     print(f'Running make_dataframe() for snapshot {SnapNo}...')
 
-<<<<<<< HEAD
     if MW_or_M31 not in ["MW", "M31"]:
         raise ValueError(
             "Incorrect value for `MW_or_M31`. Can be `MW` or `M31`.")
 
-=======
->>>>>>> de7567e0
     # These numbers come from cross-correlating with
     # /z/nil/codes/HESTIA/FIND_LG/LGs_8192_GAL_FOR.txt andArepo's SUBFIND.
     if SimName == '17_11':
@@ -158,11 +146,7 @@
     MW_pos, MW_vel = SubhaloPos[SubhaloNumberMW], SubhaloVel[SubhaloNumberMW]
     M31_pos, M31_vel = SubhaloPos[SubhaloNumberM31], SubhaloVel[SubhaloNumberM31]
 
-<<<<<<< HEAD
     # Center system of reference on object of interest
-=======
-    # We keep only particles within the chosen halo
->>>>>>> de7567e0
     if MW_or_M31 == 'MW':
         GasPos -= MW_pos
         StarPos -= MW_pos
